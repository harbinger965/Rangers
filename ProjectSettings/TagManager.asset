--- conflicted
+++ resolved
@@ -5,14 +5,11 @@
   serializedVersion: 2
   tags:
   - Token
-<<<<<<< HEAD
   - Ground
-=======
   - Arrow
   - Effect
   - ArrowDestroyer
   - Target
->>>>>>> 07d9c3d3
   layers:
   - Default
   - TransparentFX
