%YAML 1.1
%TAG !u! tag:unity3d.com,2011:
--- !u!1045 &1
EditorBuildSettings:
  m_ObjectHideFlags: 0
  serializedVersion: 2
  m_Scenes:
  - enabled: 1
    path: Assets/Scenes/MainMenu.unity
  - enabled: 1
    path: Assets/Scenes/ProStadiums/RangerDreams.unity
  - enabled: 1
    path: Assets/Scenes/MatchSummary.unity
  - enabled: 1
    path: Assets/Scenes/ProStadiums/ProLeagueVariant1.unity
  - enabled: 1
    path: Assets/Scenes/ProStadiums/ProLeagueVariant2.unity
  - enabled: 1
    path: Assets/Scenes/ProStadiums/RangerDreams.unity
  - enabled: 1
    path: Assets/Scenes/ProStadiums/SteamLords.unity
  - enabled: 1
    path: Assets/Scenes/ProStadiums/TheOrbitalBelt.unity
  - enabled: 1
<<<<<<< HEAD
    path: Assets/Scenes/ProStadiums/ProLeagueStandard.unity
=======
    path: Assets/Scenes/ProStadiums/ProLeagueStandard.unity
  - enabled: 1
    path: Assets/Scenes/Credits.unity
>>>>>>> dd350b92
<|MERGE_RESOLUTION|>--- conflicted
+++ resolved
@@ -22,10 +22,6 @@
   - enabled: 1
     path: Assets/Scenes/ProStadiums/TheOrbitalBelt.unity
   - enabled: 1
-<<<<<<< HEAD
-    path: Assets/Scenes/ProStadiums/ProLeagueStandard.unity
-=======
     path: Assets/Scenes/ProStadiums/ProLeagueStandard.unity
   - enabled: 1
-    path: Assets/Scenes/Credits.unity
->>>>>>> dd350b92
+    path: Assets/Scenes/Credits.unity