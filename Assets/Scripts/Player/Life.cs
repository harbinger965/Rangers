﻿using Assets.Scripts.Tokens;
using Assets.Scripts.Timers;
using Assets.Scripts.Data;
using Assets.Scripts.Attacks;
using UnityEngine;

namespace Assets.Scripts.Player
{
    /// <summary>
    /// Handles all the components related to in game Life
    /// such as lives, health, respawning, etc
    /// </summary>
    public class Life : ControllerObject
	{
        /// <summary>
        /// The max health a player can have
        /// </summary>
        public const float MAX_HEALTH = 100f;

        private float health = MAX_HEALTH, lives = Mathf.Infinity, deaths = 0;

        // CHANGE FOR LATER
        public int kills;

        // Last player to hit this player
        private PlayerID lastAttacker = PlayerID.None;

        /// <summary>
        /// Modifies a player's heath
        /// </summary>
        /// <param name="delta">The amound to change (should be negative for damage)</param>
        /// <param name="id">The player who dealt the damage</param>
        public void ModifyHealth(float delta, PlayerID id = PlayerID.None)
        {
<<<<<<< HEAD
			if(id != PlayerID.None) {
				lastAttacker = id;
				StatisticManager.instance.statistics[id].arrowsHit++;
			}
=======
			if(id != PlayerID.None) lastAttacker = id;
			if (delta < 0)
				Camera.main.GetComponent<PerlinShake>().PlayShake();
>>>>>>> 85ef5d9a
            if (health > 0)
            {
                health = Mathf.Clamp((health + delta), 0, MAX_HEALTH);
				if (health <= 0) Die();
            }
        }

        // Handles when players die
        private void Die()
		{
			SFXManager.instance.PlayDeath();
            controller.Disable();
            if (--lives > 0)
            {
                // Tell GameManager to setup respawn
                GameManager.instance.Respawn(controller.ID);
				deaths++;
            }
            GameManager.instance.PlayerKilled(controller.ID, lastAttacker);
        }

        /// <summary>
        /// Respawns the player and clears all previous effects
        /// </summary>
        public void Respawn()
        {
            SpawnAttack[] currentAttacks = GetComponents<SpawnAttack>();
            for(int i = 0; i < currentAttacks.Length; i++)
            {
                Destroy(currentAttacks[i]);
            }

            Timer[] timers = GetComponents<Timer>();
            for(int i = 0; i < timers.Length; i++)
            {
                if (timers[i].ID.EndsWith("Attack")) Destroy(timers[i]);
            }

            controller.ArcheryComponent.ClearAllTokens();

            health = MAX_HEALTH;
            controller.Enable();
        }

        /// <summary>
        /// Overriding the collect token method from player controller object
        /// </summary>
        /// <param name="token">The token that was collected</param>
        public override void CollectToken(Token token)
        {
            // Handle what type of token was collected
            if (token.GetType().Equals(typeof(HealthToken)))
            {
                // Add health back to the player
               ModifyHealth(((HealthToken)token).Health);
            }
        }

        #region C# Properties
        /// <summary>
        /// Health of the player
        /// </summary>
        public float Health
        {
            get { return health; }
            set { health = value; }
        }

		/// <summary>
		/// Health divided by max health of the player
		/// </summary>
		public float HealthPercentage
		{
			get { return health/MAX_HEALTH; }
		}

        /// <summary>
        /// Number of lives the player has
        /// </summary>
        public float Lives
        {
            get { return lives; }
            set { lives = value; }
        }

		public float Deaths
		{
			get { return deaths; }
		}
        #endregion
    }
}<|MERGE_RESOLUTION|>--- conflicted
+++ resolved
@@ -32,16 +32,12 @@
         /// <param name="id">The player who dealt the damage</param>
         public void ModifyHealth(float delta, PlayerID id = PlayerID.None)
         {
-<<<<<<< HEAD
 			if(id != PlayerID.None) {
 				lastAttacker = id;
 				StatisticManager.instance.statistics[id].arrowsHit++;
 			}
-=======
-			if(id != PlayerID.None) lastAttacker = id;
-			if (delta < 0)
-				Camera.main.GetComponent<PerlinShake>().PlayShake();
->>>>>>> 85ef5d9a
+            if (delta < 0)
+                Camera.main.GetComponent<PerlinShake>().PlayShake();
             if (health > 0)
             {
                 health = Mathf.Clamp((health + delta), 0, MAX_HEALTH);
