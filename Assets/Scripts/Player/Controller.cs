﻿using UnityEngine;
using System.Collections.Generic;
using Assets.Scripts.Timers;
using Assets.Scripts.Tokens;
<<<<<<< HEAD

=======
>>>>>>> 86af38bc

namespace Assets.Scripts.Player
{
    /// <summary>
    /// This class wil manage all the player's (and enemy's) components,
    /// such as movement, data , etc
    /// Will also allow the different components to talk to one another
    /// </summary>
    public class Controller : MonoBehaviour
    {
        // ID for identifying which player is accepting input
        [SerializeField]
        protected PlayerID id;

        // List of timers for checking effects
        protected List<Timer> effectTimers;

        // Distance from firePoint to player
        protected float distanceToPlayer = 1.5f;

        // Components to manage
        protected Parkour parkour;
        protected Life life;
        protected Archery archery;
		protected ProfileData profile;

        public const int INVINCIBLE_FRAMES = 2;
        protected int invincibleFrames = INVINCIBLE_FRAMES;

		//Body parts for fun destruction
		private List<RobotBodyPart> bodyParts;

        void Awake()
        {
            // Initialize all componenets
            InitializePlayerComponents();
        }

        protected void Start()
        {
            // Initialize the effect timers list
            effectTimers = new List<Timer>();

			//Find all the body parts
			bodyParts = new List<RobotBodyPart>();
			bodyParts.AddRange(Resources.FindObjectsOfTypeAll<RobotBodyPart>());
			bodyParts.RemoveAll((RobotBodyPart obj) => obj == null || obj.pid != id);

			if(profile != null) {
				foreach(RobotBodyPart rbp in bodyParts) {
					if(rbp.GetComponent<MeshRenderer>().material.name.Equals("PlayerMat1 (Instance)")) {
						rbp.GetComponent<MeshRenderer>().material.color = profile.PrimaryColor;
						rbp.GetComponent<MeshRenderer>().material.SetColor("_EmissionColor", new Color(profile.PrimaryColor.r/3f,profile.PrimaryColor.g/3f, profile.PrimaryColor.b/3f));
					} else {
						rbp.GetComponent<MeshRenderer>().material.color = profile.SecondaryColor;
						rbp.GetComponent<MeshRenderer>().material.SetColor("_EmissionColor", new Color(profile.SecondaryColor.r/3f,profile.SecondaryColor.g/3f, profile.SecondaryColor.b/3f));
					}
				}
			}
        }

        /// <summary>
        /// Assigning references
        /// </summary>
        protected virtual void InitializePlayerComponents()
        {
            // Add all components to manage
            life = GetComponent<Life>();
            parkour = GetComponent<Parkour>();
            archery = GetComponent<Archery>();

            // Tell all components this is their controller
            life.Controller = this;
            parkour.Controller = this;
            archery.Controller = this;
        }

		protected void Update()
		{
			if (transform.position.y < -30) 
			{
				LifeComponent.ModifyHealth(-100);
			}
		}

        /// <summary>
        /// Disables the player
        /// </summary>
        public void Disable()
        {
			foreach(RobotBodyPart rbp in bodyParts) {
				rbp.DestroyBody();
			}
			GetComponent<Rigidbody>().detectCollisions = false;
			GetComponent<Rigidbody>().isKinematic = true;
			GetComponent<Animator>().enabled = false;
        }

        /// <summary>
        /// Reenables the player
        /// </summary>
        public void Enable()
        {
			GetComponent<Rigidbody>().detectCollisions = true;
			GetComponent<Rigidbody>().isKinematic = false;
			GetComponent<Animator>().enabled = true;
			foreach(RobotBodyPart rbp in bodyParts) {
				rbp.RespawnBody();
			}
		}

		protected void GrabToken()
		{
			if (!ArcheryComponent.CanCollectToken()) return;
			Collider[] cols = Physics.OverlapSphere(transform.position, 1f);
			for(int i = 0; i < cols.Length; i++)
			{
				if(cols[i].GetComponent<ArrowToken>() != null)
				{
					ArrowToken t = cols[i].GetComponent<ArrowToken>();
					if (!Util.Bitwise.IsBitOn(ArcheryComponent.ArrowTypes, (int)t.Type))
					{
						t.TokenCollected(this);
						return;
					}
				}
			}
		}

        protected void GrabToken()
        {
            if (!ArcheryComponent.CanCollectToken()) return;
            Collider[] cols = Physics.OverlapSphere(transform.position, 1f);
            for (int i = 0; i < cols.Length; i++)
            {
                if (cols[i].GetComponent<ArrowToken>() != null)
                {
                    ArrowToken t = cols[i].GetComponent<ArrowToken>();
                    if (!Util.Bitwise.IsBitOn(ArcheryComponent.ArrowTypes, (int)t.Type))
                    {
                        t.TokenCollected(this);
                        return;
                    }
                }
            }
        }

        #region C# Properties
        /// <summary>
        /// Archery component of the player
        /// </summary>
        public Archery ArcheryComponent
        {
            get { return archery; }
        }
        /// <summary>
        /// Life component of the player
        /// </summary>
        public Life LifeComponent
        {
            get { return life; }
        }
        /// <summary>
        /// Parkour component of the player
        /// </summary>
        public Parkour ParkourComponent
        {
            get { return parkour; }
        }
        /// <summary>
        /// Profile component of the player
        /// </summary>
		public ProfileData ProfileComponent
        {
            get { return profile; }
			set { profile = value; }
        }
        /// <summary>
        /// ID of the player
        /// </summary>
        public PlayerID ID
        {
            get { return id; }
            set { id = value; }
        }

        public int InvincibleFrames
        {
            get { return invincibleFrames; }
            set { invincibleFrames = value; }
        }

        public bool Invincible
        {
            get { return invincibleFrames > 0; }
        }
        #endregion
    }
}<|MERGE_RESOLUTION|>--- conflicted
+++ resolved
@@ -2,10 +2,6 @@
 using System.Collections.Generic;
 using Assets.Scripts.Timers;
 using Assets.Scripts.Tokens;
-<<<<<<< HEAD
-
-=======
->>>>>>> 86af38bc
 
 namespace Assets.Scripts.Player
 {
@@ -135,24 +131,6 @@
 			}
 		}
 
-        protected void GrabToken()
-        {
-            if (!ArcheryComponent.CanCollectToken()) return;
-            Collider[] cols = Physics.OverlapSphere(transform.position, 1f);
-            for (int i = 0; i < cols.Length; i++)
-            {
-                if (cols[i].GetComponent<ArrowToken>() != null)
-                {
-                    ArrowToken t = cols[i].GetComponent<ArrowToken>();
-                    if (!Util.Bitwise.IsBitOn(ArcheryComponent.ArrowTypes, (int)t.Type))
-                    {
-                        t.TokenCollected(this);
-                        return;
-                    }
-                }
-            }
-        }
-
         #region C# Properties
         /// <summary>
         /// Archery component of the player
