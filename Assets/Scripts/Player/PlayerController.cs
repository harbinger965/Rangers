--- conflicted
+++ resolved
@@ -40,17 +40,9 @@
 
 				// Poll Button input
 				if (ControllerManager.instance.GetButton(ControllerInputWrapper.Buttons.A,id)) parkour.Jump();
-<<<<<<< HEAD
 				if (ControllerManager.instance.GetButtonDown(ControllerInputWrapper.Buttons.RightBumper, id)) parkour.SlideRight();
 				if (ControllerManager.instance.GetButtonDown(ControllerInputWrapper.Buttons.LeftBumper, id)) parkour.SlideLeft();
                 if (ControllerManager.instance.GetButtonDown(ControllerInputWrapper.Buttons.X, id)) GrabToken();
-=======
-
-				if (ControllerManager.instance.GetButton(ControllerInputWrapper.Buttons.B,id)) parkour.SlideOn();
-				else parkour.SlideOff();
->>>>>>> 621d81ea
-
-				if (ControllerManager.instance.GetButtonDown(ControllerInputWrapper.Buttons.X, id)) GrabToken();
 
 				if(Vector3.Magnitude(aim) > ControllerManager.CUSTOM_DEADZONE && !clickFire)
 				{
