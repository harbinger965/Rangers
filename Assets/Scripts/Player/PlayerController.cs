﻿using UnityEngine;

namespace Assets.Scripts.Player
{
    /// <summary>
    /// Class that handles player specific components of the controller
    /// Uses input
    /// </summary>
    public class PlayerController : Controller
    {
		//has the player drawn the bow back, and is ready to fire?
		private bool fire;

		//did the joystick overshoot the deadzone, triggering a fire?
		private bool definitelyFire;

		//used to help check for overshooting the joystick deadzone
		Vector3 prevAim = Vector3.zero;

		//locking the maximum fire rate for anyone spamming the joystick or any accidental input
		private const float MAX_FIRE_RATE = 0.5f;
		private float fireRateTimer = 0;

        void Update()
        {
			//updating fireRateTimer
			fireRateTimer += Time.deltaTime;

<<<<<<< HEAD
			if (life.Health > 0)
			{
				//keeping track of this every frame to help prevent accidental fires or mis-aiming
				Vector3 aim = new Vector3(
					-ControllerManager.instance.GetAxis(ControllerInputWrapper.Axis.RightStickX, id),
					-ControllerManager.instance.GetAxis(ControllerInputWrapper.Axis.RightStickY, id),
					0) * distanceToPlayer;
=======
			//keeping track of this every frame to help prevent accidental fires or mis-aiming
			Vector3 aim = new Vector3(
				-ControllerManager.instance.GetAxis(ControllerInputWrapper.Axis.RightStickX, id),
				-ControllerManager.instance.GetAxis(ControllerInputWrapper.Axis.RightStickY, id),
				0) * distanceToPlayer;

			if (ControllerManager.instance.GetButton(ControllerInputWrapper.Buttons.A,id)) parkour.Jump();
			if (ControllerManager.instance.GetButton(ControllerInputWrapper.Buttons.B,id)) parkour.SlideOn();
			else parkour.SlideOff();

//			if(id == PlayerID.One) 
//			{
//				Debug.Log(Vector3.Magnitude(aim));
//			}
>>>>>>> 68c045f7

				if (ControllerManager.instance.GetButton(ControllerInputWrapper.Buttons.A,id)) parkour.Jump();
				if (ControllerManager.instance.GetButton(ControllerInputWrapper.Buttons.B,id)) parkour.SlideOn();
				else parkour.SlideOff();

				if(Vector3.Magnitude(aim) > 1.2f)
	            {
					//if the joystick is pushed past the 50% mark in any direction, start aiming the bow
					archery.UpdateFirePoint(Vector3.Normalize(aim));
	                fire = true;
				} else if (fireRateTimer > MAX_FIRE_RATE && fire)
				{
					archery.Fire();
					fire = false;
					//				definitelyFire = false;
					fireRateTimer = 0;
				}
				else
				{
					//if the joystick isn't pushed in any direction then align the upper body with the legs
					archery.AimUpperBodyWithLegs();
				}
			}

            //if (invincibleFrames > 0) invincibleFrames--;
        }

		void FixedUpdate() 
		{
			//This has to happen every fixed update as of now, can't think of a better way to handle it --kartik
			if(life.Health > 0) 
			{
				parkour.Locomote(ControllerManager.instance.GetAxis(ControllerInputWrapper.Axis.LeftStickX, id));
			}
		}
    }
}<|MERGE_RESOLUTION|>--- conflicted
+++ resolved
@@ -26,7 +26,6 @@
 			//updating fireRateTimer
 			fireRateTimer += Time.deltaTime;
 
-<<<<<<< HEAD
 			if (life.Health > 0)
 			{
 				//keeping track of this every frame to help prevent accidental fires or mis-aiming
@@ -34,22 +33,6 @@
 					-ControllerManager.instance.GetAxis(ControllerInputWrapper.Axis.RightStickX, id),
 					-ControllerManager.instance.GetAxis(ControllerInputWrapper.Axis.RightStickY, id),
 					0) * distanceToPlayer;
-=======
-			//keeping track of this every frame to help prevent accidental fires or mis-aiming
-			Vector3 aim = new Vector3(
-				-ControllerManager.instance.GetAxis(ControllerInputWrapper.Axis.RightStickX, id),
-				-ControllerManager.instance.GetAxis(ControllerInputWrapper.Axis.RightStickY, id),
-				0) * distanceToPlayer;
-
-			if (ControllerManager.instance.GetButton(ControllerInputWrapper.Buttons.A,id)) parkour.Jump();
-			if (ControllerManager.instance.GetButton(ControllerInputWrapper.Buttons.B,id)) parkour.SlideOn();
-			else parkour.SlideOff();
-
-//			if(id == PlayerID.One) 
-//			{
-//				Debug.Log(Vector3.Magnitude(aim));
-//			}
->>>>>>> 68c045f7
 
 				if (ControllerManager.instance.GetButton(ControllerInputWrapper.Buttons.A,id)) parkour.Jump();
 				if (ControllerManager.instance.GetButton(ControllerInputWrapper.Buttons.B,id)) parkour.SlideOn();
