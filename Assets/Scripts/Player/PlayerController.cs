--- conflicted
+++ resolved
@@ -41,22 +41,9 @@
 			//updating the previous aim variable
 			prevAim = aim;
 
-<<<<<<< HEAD
-			//debug
-			if(id == PlayerID.One) {
-//				Debug.Log(fireRateTimer);
-//				Debug.Log(aim);
-//				Debug.Log(InputManager.GetAxis("LookHorizontal_P" + (int)id, id));
-			}
-
 			if (ControllerManager.instance.GetButton(ControllerInputWrapper.Buttons.A,id)) parkour.Jump();
 			if (ControllerManager.instance.GetButton(ControllerInputWrapper.Buttons.B,id)) parkour.SlideOn();
 			else parkour.SlideOff();
-=======
-			if (InputManager.GetButtonDown("Jump_P" + (int)id, id)) parkour.Jump();
-			if (InputManager.GetButtonDown("Crouch_P" + (int)id, id)) parkour.SlideOn();
-			if (InputManager.GetButtonUp("Crouch_P" + (int)id, id)) parkour.SlideOff();
->>>>>>> bb7e804b
 
             // Checking to see if the player can fire by checking the following:
 			// is the fire rate timer past the max fire rate
