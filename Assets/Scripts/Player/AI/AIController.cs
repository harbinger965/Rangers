--- conflicted
+++ resolved
@@ -2,11 +2,7 @@
 using System.Collections;
 using System.Collections.Generic;
 using Assets.Scripts.Data;
-<<<<<<< HEAD
-using Assets.Scripts.Timers;
-=======
 using System;
->>>>>>> a7a73cc8
 
 namespace Assets.Scripts.Player.AI
 {
@@ -90,78 +86,6 @@
 				foreach (IPolicy policy in policies) {
 					policy.ChooseAction(this);
 				}
-<<<<<<< HEAD
-			}
-
-			if (jump)
-			{
-				parkour.Jump();
-			}
-
-			if (slide)
-			{
-				parkour.SlideOn();
-			}
-			else
-			{
-				parkour.SlideOff();
-			}
-
-			if (aiming)
-			{
-				archery.UpdateFirePoint(Vector3.Normalize(aim));
-				wasAiming = true;
-			}
-			else if (wasAiming)
-			{
-				wasAiming = false;
-				archery.Fire();
-			}
-			else
-			{
-				archery.AimUpperBodyWithLegs();
-			}
-		}
-
-		/// <summary> Updates the player's running movement. </summary>
-		void FixedUpdate()
-		{
-			if (life.Health > 0)
-			{
-				parkour.Locomote(runSpeed);
-			}
-		}
-
-		/// <summary>
-		/// Sets the character's run speed in the direction of the given number.
-		/// </summary>
-		/// <param name="direction">The direction to set the run speed to.</param>
-		internal void SetRunInDirection(float direction)
-		{
-			if (direction > 0)
-			{
-				runSpeed = defaultMoveSpeed;
-			}
-			else if (direction < 0)
-			{
-				runSpeed = -defaultMoveSpeed;
-			}
-			else
-			{
-				runSpeed = 0;
-			}
-		}
-
-		/// <summary>
-		/// Gets a vector of the difference between the opponent position and the AI position.
-		/// </summary>
-		/// <returns>A vector of the difference between the opponent position and the AI position.</returns>
-		internal Vector3 GetOpponentDistance()
-		{
-			return opponent.transform.position - transform.position;
-		}
-	}
-=======
                 */
 
                 float totalOppDistance = Vector3.Distance(opponent.transform.position, transform.position);
@@ -276,5 +200,4 @@
             return opponent.transform.position - transform.position;
         }
     }
->>>>>>> a7a73cc8
 }