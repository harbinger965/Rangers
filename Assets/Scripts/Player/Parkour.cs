--- conflicted
+++ resolved
@@ -69,22 +69,10 @@
 					} 
 					else 
 					{
-<<<<<<< HEAD
-						if(fallingTime < FALL_THRESHOLD) 
-						{
-							animator.SetFloat("RunSpeed", motion);
-							rigidbody.MovePosition(transform.position + transform.forward*motion*Time.deltaTime*8);
-						} 
-						else 
-						{
-							animator.SetFloat("RunSpeed", motion);
-							rigidbody.MovePosition(transform.position + transform.forward*motion*Time.deltaTime*6);
-=======
 						animator.SetFloat("RunSpeed", motion);
 						rigidbody.MovePosition(transform.position + transform.forward*motion*Time.deltaTime*6);
 						if (controller.IsHoldingDown()) {
 							rigidbody.AddForce(0,-1,0,ForceMode.VelocityChange);
->>>>>>> 621d81ea
 						}
 					}
 				}
