﻿namespace Assets.Scripts.Util
{
    /// <summary>
    /// Holds all of the enums used in the game
    /// </summary>
    public static class Enums
    {
<<<<<<< HEAD
        public enum Arrows { Normal, Fireball, Ice, Thunder, Acid, Ricochet, Ghost, Gravity, Tracking, Lifesteal, Virus, Splitting, NumTypes };
        public enum Tokens { Fireball, Ice, Thunder, Acid, Ricochet, Ghost, Gravity, Tracking, Lifesteal, Virus, Splitting, Health, NumTypes };
=======
        public enum Arrows { Normal, Fireball, Ice, Thunder, Acid, Ricochet, Ghost, Gravity, Tracking, Lifesteal, Virus, HeavyKnockback, NumTypes };
        public enum Tokens { Fireball, Ice, Thunder, Acid, Ricochet, Ghost, Gravity, Tracking, Lifesteal, Virus, Health, HeavyKnockback, NumTypes };
>>>>>>> c0484e91
        public enum GameType { Stock, Kills, Target };
        public enum RepetitionTimerSettings { Limited, Unlimited };
        public enum Frequency { None, Sparce, Infrequent, Average, Frequent, Abundant, NumTypes };
        public enum MenuDirections { Up, Down, Left, Right}
        public enum UIStates { Splash, Main, SinglePlayer, Multiplayer, Settings, Audio, Video, Signin, None}
    }
}<|MERGE_RESOLUTION|>--- conflicted
+++ resolved
@@ -5,13 +5,8 @@
     /// </summary>
     public static class Enums
     {
-<<<<<<< HEAD
-        public enum Arrows { Normal, Fireball, Ice, Thunder, Acid, Ricochet, Ghost, Gravity, Tracking, Lifesteal, Virus, Splitting, NumTypes };
-        public enum Tokens { Fireball, Ice, Thunder, Acid, Ricochet, Ghost, Gravity, Tracking, Lifesteal, Virus, Splitting, Health, NumTypes };
-=======
-        public enum Arrows { Normal, Fireball, Ice, Thunder, Acid, Ricochet, Ghost, Gravity, Tracking, Lifesteal, Virus, HeavyKnockback, NumTypes };
-        public enum Tokens { Fireball, Ice, Thunder, Acid, Ricochet, Ghost, Gravity, Tracking, Lifesteal, Virus, Health, HeavyKnockback, NumTypes };
->>>>>>> c0484e91
+        public enum Arrows { Normal, Fireball, Ice, Thunder, Acid, Ricochet, Ghost, Gravity, Tracking, Lifesteal, Virus, Splitting, HeavyKnockback, NumTypes };
+        public enum Tokens { Fireball, Ice, Thunder, Acid, Ricochet, Ghost, Gravity, Tracking, Lifesteal, Virus, Splitting, HeavyKnockback, Health, NumTypes };
         public enum GameType { Stock, Kills, Target };
         public enum RepetitionTimerSettings { Limited, Unlimited };
         public enum Frequency { None, Sparce, Infrequent, Average, Frequent, Abundant, NumTypes };
