﻿namespace Assets.Scripts.Util
{
    /// <summary>
    /// Holds all of the enums used in the game
    /// </summary>
    public static class Enums
    {
        public enum Arrows { Normal, Fireball, Ice, Thunder, Acid, Ricochet, Ghost, ZeroGravity, Tracking, Lifesteal, Virus, Splitting, HeavyKnockback, RapidFire, Grappling, Teleporting, NumTypes }
        public enum Tokens { Fireball, Ice, Thunder, Acid, Ricochet, Ghost, ZeroGravity, Tracking, Lifesteal, Virus, Splitting, HeavyKnockback, RapidFire, Grappling, Teleporting, Health, NumTypes }
        public enum GameType { Deathmatch, Stock, NumTypes }
        public enum RepetitionTimerSettings { Limited, Unlimited }
        public enum Frequency { None, Sparce, Infrequent, Average, Frequent, Abundant, NumTypes }        
        public enum MenuDirections { Up, Down, Left, Right}
        public enum UIStates { Splash, Main, SinglePlayer, Multiplayer, Settings, Audio, Video, Signin, ArenaStandard, LevelSelect, ValueModifier, TargetLevelSelect, None}
<<<<<<< HEAD
        public enum BattleStages { ProLeagueStandard, ProLeagueVariant1, ProLeagueVariant2, SteamLords, FireOnMountFuji, FinalDestination, RangerDreams, TheOrbitalBelt, NumStages }
=======
        public enum BattleStages { ProLeagueStandard, RangerDreams, TheOrbitalBelt, SteamLords, MountFuji, FinalDestination, NumStages }
>>>>>>> 9242fd0e
		public enum TargetPracticeStages { Intro, MagneticDistortion, NumStages }
    }
}<|MERGE_RESOLUTION|>--- conflicted
+++ resolved
@@ -12,11 +12,7 @@
         public enum Frequency { None, Sparce, Infrequent, Average, Frequent, Abundant, NumTypes }        
         public enum MenuDirections { Up, Down, Left, Right}
         public enum UIStates { Splash, Main, SinglePlayer, Multiplayer, Settings, Audio, Video, Signin, ArenaStandard, LevelSelect, ValueModifier, TargetLevelSelect, None}
-<<<<<<< HEAD
-        public enum BattleStages { ProLeagueStandard, ProLeagueVariant1, ProLeagueVariant2, SteamLords, FireOnMountFuji, FinalDestination, RangerDreams, TheOrbitalBelt, NumStages }
-=======
         public enum BattleStages { ProLeagueStandard, RangerDreams, TheOrbitalBelt, SteamLords, MountFuji, FinalDestination, NumStages }
->>>>>>> 9242fd0e
 		public enum TargetPracticeStages { Intro, MagneticDistortion, NumStages }
     }
 }