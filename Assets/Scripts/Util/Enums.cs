﻿namespace Assets.Scripts.Util
{
    /// <summary>
    /// Holds all of the enums used in the game
    /// </summary>
    public static class Enums
    {
        public enum Arrows { Normal, Fireball, Ice, Thunder, Acid, Ricochet, Ghost, ZeroGravity, Tracking, Lifesteal, Virus, Splitting, HeavyKnockback, RapidFire, Grappling, NumTypes }
        public enum Tokens { Fireball, Ice, Thunder, Acid, Ricochet, Ghost, ZeroGravity, Tracking, Lifesteal, Virus, Splitting, HeavyKnockback, RapidFire, Grappling, Health, NumTypes }
        public enum GameType { Deathmatch, Stock, NumTypes }
        public enum GameVariant { None, TokensForEveryone, NumTypes }
        public enum RepetitionTimerSettings { Limited, Unlimited }
        public enum Frequency { None, Sparce, Infrequent, Average, Frequent, Abundant, NumTypes }        
        public enum MenuDirections { Up, Down, Left, Right}
        public enum UIStates { Splash, Main, SinglePlayer, Multiplayer, Settings, Audio, Video, Signin, ArenaStandard, LevelSelect, ValueModifier, TargetLevelSelect, None}

<<<<<<< HEAD
		public enum BattleStages { ProLeagueStandard, ProLeagueVariant1, ProLeagueVariant2, NumStages }
		public enum TargetPracticeStages { Intro, MagneticDistortion, NumStages }
=======
        public enum BattleStages { ProLeagueStandard, NumStages }
        public enum TargetPracticeStages { Intro, MagneticDistortion, NumStages }
>>>>>>> 2cdba4a9
    }
}<|MERGE_RESOLUTION|>--- conflicted
+++ resolved
@@ -8,18 +8,11 @@
         public enum Arrows { Normal, Fireball, Ice, Thunder, Acid, Ricochet, Ghost, ZeroGravity, Tracking, Lifesteal, Virus, Splitting, HeavyKnockback, RapidFire, Grappling, NumTypes }
         public enum Tokens { Fireball, Ice, Thunder, Acid, Ricochet, Ghost, ZeroGravity, Tracking, Lifesteal, Virus, Splitting, HeavyKnockback, RapidFire, Grappling, Health, NumTypes }
         public enum GameType { Deathmatch, Stock, NumTypes }
-        public enum GameVariant { None, TokensForEveryone, NumTypes }
         public enum RepetitionTimerSettings { Limited, Unlimited }
         public enum Frequency { None, Sparce, Infrequent, Average, Frequent, Abundant, NumTypes }        
         public enum MenuDirections { Up, Down, Left, Right}
         public enum UIStates { Splash, Main, SinglePlayer, Multiplayer, Settings, Audio, Video, Signin, ArenaStandard, LevelSelect, ValueModifier, TargetLevelSelect, None}
-
-<<<<<<< HEAD
 		public enum BattleStages { ProLeagueStandard, ProLeagueVariant1, ProLeagueVariant2, NumStages }
 		public enum TargetPracticeStages { Intro, MagneticDistortion, NumStages }
-=======
-        public enum BattleStages { ProLeagueStandard, NumStages }
-        public enum TargetPracticeStages { Intro, MagneticDistortion, NumStages }
->>>>>>> 2cdba4a9
     }
 }