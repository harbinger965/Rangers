﻿namespace Assets.Scripts.Util
{
    /// <summary>
    /// Holds all of the enums used in the game
    /// </summary>
    public static class Enums
    {
<<<<<<< HEAD
        public enum Arrows { Normal, Fireball, Ice, Thunder, Acid, Ricochet, Ghost, ZeroGravity, Tracking, Lifesteal, Virus, Splitting, HeavyKnockback, NumTypes }
        public enum Tokens { Fireball, Ice, Thunder, Acid, Ricochet, Ghost, ZeroGravity, Tracking, Lifesteal, Virus, Splitting, HeavyKnockback, Health, NumTypes }
        public enum GameType { Stock, Kills, Target }
        public enum RepetitionTimerSettings { Limited, Unlimited }
        public enum Frequency { None, Sparce, Infrequent, Average, Frequent, Abundant, NumTypes }
=======
        public enum Arrows { Normal, Fireball, Ice, Thunder, Acid, Ricochet, Ghost, ZeroGravity, Tracking, Lifesteal, Virus, Splitting, HeavyKnockback, RapidFire, NumTypes };
        public enum Tokens { Fireball, Ice, Thunder, Acid, Ricochet, Ghost, ZeroGravity, Tracking, Lifesteal, Virus, Splitting, HeavyKnockback, RapidFire, Health, NumTypes };
        public enum GameType { Stock, Kills, Target };
        public enum RepetitionTimerSettings { Limited, Unlimited };
        public enum Frequency { None, Sparce, Infrequent, Average, Frequent, Abundant, NumTypes };
>>>>>>> 2615edd0
        public enum MenuDirections { Up, Down, Left, Right}
        public enum UIStates { Splash, Main, SinglePlayer, Multiplayer, Settings, Audio, Video, Signin, None}
		/// <summary>
		/// Different AI modes that can control AI rangers.
		/// </summary>
		public enum AIModes { ApproachShoot, RangerBot }
    }
}<|MERGE_RESOLUTION|>--- conflicted
+++ resolved
@@ -5,19 +5,11 @@
     /// </summary>
     public static class Enums
     {
-<<<<<<< HEAD
-        public enum Arrows { Normal, Fireball, Ice, Thunder, Acid, Ricochet, Ghost, ZeroGravity, Tracking, Lifesteal, Virus, Splitting, HeavyKnockback, NumTypes }
-        public enum Tokens { Fireball, Ice, Thunder, Acid, Ricochet, Ghost, ZeroGravity, Tracking, Lifesteal, Virus, Splitting, HeavyKnockback, Health, NumTypes }
+        public enum Arrows { Normal, Fireball, Ice, Thunder, Acid, Ricochet, Ghost, ZeroGravity, Tracking, Lifesteal, Virus, Splitting, HeavyKnockback, RapidFire, NumTypes }
+        public enum Tokens { Fireball, Ice, Thunder, Acid, Ricochet, Ghost, ZeroGravity, Tracking, Lifesteal, Virus, Splitting, HeavyKnockback, RapidFire, Health, NumTypes }
         public enum GameType { Stock, Kills, Target }
         public enum RepetitionTimerSettings { Limited, Unlimited }
-        public enum Frequency { None, Sparce, Infrequent, Average, Frequent, Abundant, NumTypes }
-=======
-        public enum Arrows { Normal, Fireball, Ice, Thunder, Acid, Ricochet, Ghost, ZeroGravity, Tracking, Lifesteal, Virus, Splitting, HeavyKnockback, RapidFire, NumTypes };
-        public enum Tokens { Fireball, Ice, Thunder, Acid, Ricochet, Ghost, ZeroGravity, Tracking, Lifesteal, Virus, Splitting, HeavyKnockback, RapidFire, Health, NumTypes };
-        public enum GameType { Stock, Kills, Target };
-        public enum RepetitionTimerSettings { Limited, Unlimited };
-        public enum Frequency { None, Sparce, Infrequent, Average, Frequent, Abundant, NumTypes };
->>>>>>> 2615edd0
+        public enum Frequency { None, Sparce, Infrequent, Average, Frequent, Abundant, NumTypes }        
         public enum MenuDirections { Up, Down, Left, Right}
         public enum UIStates { Splash, Main, SinglePlayer, Multiplayer, Settings, Audio, Video, Signin, None}
 		/// <summary>
