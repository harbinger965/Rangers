--- conflicted
+++ resolved
@@ -12,19 +12,6 @@
 	
 	// Update is called once per frame
 	void Update () {
-<<<<<<< HEAD
-//		Debug.Log(ControllerManager.instance.GetButtonDown(ControllerInputWrapper.Buttons.A,PlayerID.One));
 		ControllerManager.instance.AddPlayer(ControllerInputWrapper.Buttons.Start);
-=======
-
-		if(Input.anyKeyDown)
-        {
-            ControllerManager.instance.AddPlayer(ControllerInputWrapper.Buttons.Start);
-            ControllerManager.instance.AddPlayer(ControllerInputWrapper.Buttons.Start);
-
-            //			ControllerManager.instance.AllowPlayerRemoval(ControllerInputWrapper.Buttons.B);
-        }
-
->>>>>>> be86f32a
 	}
 }